-- Copyright 2019 Google LLC
--
-- Use of this source code is governed by a BSD-style
-- license that can be found in the LICENSE file or at
-- https://developers.google.com/open-source/licenses/bsd

{-# LANGUAGE OverloadedStrings #-}
{-# LANGUAGE DeriveGeneric #-}
{-# LANGUAGE FlexibleContexts #-}
{-# LANGUAGE FlexibleInstances #-}
{-# LANGUAGE GeneralizedNewtypeDeriving #-}
{-# LANGUAGE ScopedTypeVariables #-}
{-# LANGUAGE StrictData #-}
{-# LANGUAGE DeriveFunctor #-}
{-# LANGUAGE PatternSynonyms #-}

module Syntax (
    Type, Kind, BaseType (..), Effect, EffectName (..), EffectRow (..),
    ClassName (..), TyQual (..), SrcPos, Var, Binder, Block (..), Decl (..),
    Expr (..), Atom (..), ArrowP (..), Arrow, PrimTC (..), Abs (..),
    PrimExpr (..), PrimCon (..), LitVal (..), PrimEffect (..), PrimOp (..),
    PrimHof (..), LamExpr, PiType, WithSrc (..), srcPos, LetAnn (..),
    ScalarBinOp (..), ScalarUnOp (..), CmpOp (..), SourceBlock (..),
    ReachedEOF, SourceBlock' (..), TypeEnv, SubstEnv, Scope, CmdName (..),
    Val, TopEnv, Op, Con, Hof, TC, Module (..), ImpFunction (..),
    ImpProg (..), ImpStatement, ImpInstr (..), IExpr (..), IVal, IPrimOp,
    IVar, IType (..), ArrayType, SetVal (..), MonMap (..), LitProg,
<<<<<<< HEAD
    IDimType (..), ScalarTableType, ScalarTableVar, BinderInfo (..),
=======
    ScalarTableType, ScalarTableVar,
>>>>>>> bafd51f2
    SrcCtx, Result (..), Output (..), OutFormat (..), DataFormat (..),
    Err (..), ErrType (..), Except, throw, throwIf, modifyErr, addContext,
    addSrcContext, catchIOExcept, liftEitherIO, (-->), (--@), (==>),
    sourceBlockBoundVars, uModuleBoundVars, PassName (..), parsePassName,
    freeVars, freeUVars, HasVars, strToName, nameToStr, showPrimName, Vars,
    monMapSingle, monMapLookup, newEnv, Direction (..), ArrayRef, Array, Limit (..),
    UExpr, UExpr' (..), UType, UBinder, UPiBinder, UVar,
    UPat, UPat', PatP, PatP' (..), UModule (..), UDecl (..), UArrow, arrowEff,
    subst, deShadow, scopelessSubst, absArgType, applyAbs, makeAbs, freshSkolemVar,
    mkConsList, mkConsListTy, fromConsList, fromConsListTy, extendEffRow,
    scalarTableBaseType, varType, isTabTy,
    pattern IntVal, pattern UnitTy, pattern PairTy,
    pattern FixedIntRange, pattern RefTy, pattern BoolTy, pattern IntTy,
    pattern RealTy, pattern SumTy, pattern BaseTy, pattern UnitVal,
    pattern PairVal, pattern SumVal, pattern PureArrow, pattern ArrayVal,
    pattern RealVal, pattern BoolVal, pattern TyKind,
    pattern TabTy, pattern TabTyAbs, pattern TabVal, pattern TabValA,
    pattern Pure, pattern BinaryFunTy, pattern BinaryFunVal,
    pattern EffKind, pattern JArrayTy, pattern ArrayTy)
  where

import qualified Data.Map.Strict as M
import Control.Exception hiding (throw)
import Control.Monad.Fail
import Control.Monad.Identity
import Control.Monad.Writer
import Control.Monad.Except hiding (Except)
import qualified Data.Vector.Storable as V
import Data.Foldable (fold)
import Data.List (sort)
import Data.Tuple (swap)
import GHC.Generics

import Cat
import Env
import Array

-- === core IR ===

data Atom = Var Var
          | Lam LamExpr
          | Pi  PiType
          | Con Con
          | TC  TC
          | Eff EffectRow
            deriving (Show, Eq, Generic)

data Expr = App Atom Atom
          | Atom Atom
          | Op  Op
          | Hof Hof
            deriving (Show, Eq, Generic)

data Decl  = Let LetAnn Binder Expr    deriving (Show, Eq, Generic)
data Block = Block [Decl] Expr  deriving (Show, Eq, Generic)

type Var    = VarP Type
type Binder = VarP Type

data Abs a = Abs Binder a  deriving (Show, Generic, Functor, Foldable, Traversable)
type LamExpr = Abs (Arrow, Block)
type PiType  = Abs (Arrow, Type)

type Arrow = ArrowP EffectRow
data ArrowP eff = PlainArrow eff
                | ImplicitArrow
                | ClassArrow
                | TabArrow
                | LinArrow
                  deriving (Show, Eq, Generic, Functor, Foldable, Traversable)

data LetAnn = PlainLet
            | InstanceLet
            | SuperclassLet
            | NewtypeLet
              deriving (Show, Eq, Generic)

type Val  = Atom
type Type = Atom
type Kind = Type

type TC  = PrimTC  Atom
type Con = PrimCon Atom
type Op  = PrimOp  Atom
type Hof = PrimHof Atom

data Module = Module [Decl]  deriving (Show, Eq)
type TopEnv = Scope
type TypeEnv = Env Type

-- A subset of Type generated by the following grammar:
-- data ScalarTableType = TabType (Pi ScalarTableType) | Scalar BaseType
type ScalarTableType = Type
type ScalarTableVar  = VarP ScalarTableType

scalarTableBaseType :: ScalarTableType -> BaseType
scalarTableBaseType t = case t of
  TabTy _ a -> scalarTableBaseType a
  BaseTy b  -> b
  _         -> error $ "Not a scalar table: " ++ show t

-- === front-end language AST ===

type UExpr = WithSrc UExpr'
data UExpr' = UVar UVar
            | ULam UBinder UArrow UExpr
            | UPi  UPiBinder Arrow UType
            | UApp UArrow UExpr UExpr
            | UDecl UDecl UExpr
            | UFor Direction UBinder UExpr
            | UHole
            | UTabCon [UExpr] (Maybe UExpr)
            | UIndexRange (Limit UExpr) (Limit UExpr)
            | UPrimExpr (PrimExpr Name)
              deriving (Show, Eq, Generic)

data UDecl = ULet LetAnn UBinder UExpr  deriving (Show, Eq, Generic)

type UType  = UExpr
type UArrow = ArrowP ()
type UVar   = VarP ()

type UPat    = PatP  UVar
type UPat'   = PatP' UVar
type UBinder   = (UPat, Maybe UType)
type UPiBinder = VarP UType

data UModule = UModule [UDecl]  deriving (Show, Eq)
type SrcPos = (Int, Int)

type PatP  a = WithSrc (PatP' a)
data PatP' a = PatBind a
             | PatPair (PatP a) (PatP a)
             | PatUnit  deriving (Show, Eq, Functor, Foldable, Traversable)

data WithSrc a = WithSrc SrcPos a
                 deriving (Show, Eq, Functor, Foldable, Traversable)

srcPos :: WithSrc a -> SrcPos
srcPos (WithSrc pos _) = pos

-- === primitive constructors and operators ===

data PrimExpr e =
        TCExpr  (PrimTC  e)
      | ConExpr (PrimCon e)
      | OpExpr  (PrimOp  e)
      | HofExpr (PrimHof e)
        deriving (Show, Eq, Generic, Functor, Foldable, Traversable)

data PrimTC e =
        BaseType  BaseType
      | ArrayType e         -- A pointer to memory storing a ScalarTableType value
      | IntRange e e
      | IndexRange e (Limit e) (Limit e)
      | PairType e e
      | UnitType
      | SumType e e
      | RefType e e
      | TypeKind
      | EffectRowKind
        -- NOTE: This is just a hack so that we can construct an Atom from an Imp or Jax expression.
        --       In the future it might make sense to parametrize Atoms by the types
        --       of values they can hold.
        -- XXX: This one can temporarily also appear in the fully evaluated terms in TopLevel.
      | JArrayType [Int] BaseType
      | NewtypeApp e [e]
        deriving (Show, Eq, Generic, Functor, Foldable, Traversable)

data PrimCon e =
        Lit LitVal
      | ArrayLit e Array  -- Used to store results of module evaluation
      | AnyValue e        -- Produces an arbitrary value of a given type
      | SumCon e e e      -- (bool constructor tag (True is Left), left value, right value)
      | PairCon e e
      | UnitCon
      | RefCon e e
      | AsIdx e e         -- Construct an index from its ordinal index (zero-based int)
<<<<<<< HEAD
      | AFor e e
      | AGet e
      | NewtypeCon e e    -- result type, argument
      | ClassDictHole e   -- Only used during type inference
=======
>>>>>>> bafd51f2
      | Todo e
        deriving (Show, Eq, Generic, Functor, Foldable, Traversable)

data PrimOp e =
        Fst e
      | Snd e
      | SumGet e Bool
      | SumTag e
      | TabCon e [e]                 -- table type elements
      | ScalarBinOp ScalarBinOp e e
      | ScalarUnOp ScalarUnOp e
      | Select e e e                 -- predicate, val-if-true, val-if-false
      | PrimEffect e (PrimEffect e)
      | IndexRef e e
      | FFICall String BaseType [e]
      | Inject e
<<<<<<< HEAD
=======
      | ArrayOffset e e e            -- Second argument is the index for type checking,
                                     -- Third argument is the linear offset for evaluation
      | ArrayLoad e
      -- Typeclass operations
      -- Eq and Ord (should get eliminated during simplification)
      | Cmp CmpOp e e
>>>>>>> bafd51f2
      -- Idx (survives simplification, because we allow it to be backend-dependent)
      | IntAsIndex e e   -- index set, ordinal index
      | IndexAsInt e
      | IdxSetSize e
      | FromNewtypeCon e e  -- result type, argument
        deriving (Show, Eq, Generic, Functor, Foldable, Traversable)

data PrimHof e =
        For Direction e
      | SumCase e e e
      | RunReader e e
      | RunWriter e
      | RunState  e e
      | Linearize e
      | Transpose e
        deriving (Show, Eq, Generic, Functor, Foldable, Traversable)

data PrimEffect e = MAsk | MTell e | MGet | MPut e
    deriving (Show, Eq, Generic, Functor, Foldable, Traversable)

data ScalarBinOp = IAdd | ISub | IMul | IDiv | ICmp CmpOp
                 | FAdd | FSub | FMul | FDiv | FCmp CmpOp | Pow
                 | And | Or | Rem
                   deriving (Show, Eq, Generic)

data ScalarUnOp = Not | FNeg | IntToReal | BoolToInt | UnsafeIntToBool
                  deriving (Show, Eq, Generic)

data CmpOp = Less | Greater | Equal | LessEqual | GreaterEqual
             deriving (Show, Eq, Generic)

data Direction = Fwd | Rev  deriving (Show, Eq, Generic)

data Limit a = InclusiveLim a
             | ExclusiveLim a
             | Unlimited
               deriving (Show, Eq, Generic, Functor, Foldable, Traversable)

data ClassName = Data | VSpace | IdxSet | Eq | Ord deriving (Show, Eq, Generic)

data TyQual = TyQual Var ClassName  deriving (Show, Eq, Generic)

type PrimName = PrimExpr ()

strToName :: String -> Maybe PrimName
strToName s = M.lookup s builtinNames

nameToStr :: PrimName -> String
nameToStr prim = case lookup prim $ map swap $ M.toList builtinNames of
  Just s  -> s
  Nothing -> show prim

showPrimName :: PrimExpr e -> String
showPrimName prim = nameToStr $ fmap (const ()) prim

-- === effects ===

type Effect = (EffectName, Name)
data EffectRow = EffectRow [Effect] (Maybe Name)
                 deriving (Show, Generic)
data EffectName = Reader | Writer | State  deriving (Show, Eq, Ord, Generic)

pattern Pure :: EffectRow
pattern Pure = EffectRow [] Nothing

instance Eq EffectRow where
  EffectRow effs t == EffectRow effs' t' =
    sort effs == sort effs' && t == t'

-- === top-level constructs ===

data SourceBlock = SourceBlock
  { sbLine     :: Int
  , sbOffset   :: Int
  , sbText     :: String
  , sbContents :: SourceBlock'
  , sbId       :: Maybe BlockId }  deriving (Show)

type BlockId = Int
type ReachedEOF = Bool
data SourceBlock' = RunModule UModule
                  | Command CmdName (Name, UModule)
                  | GetNameType Name
                  | IncludeSourceFile String
                  | LoadData UBinder DataFormat String
                  | ProseBlock String
                  | CommentLine
                  | EmptyLines
                  | UnParseable ReachedEOF String
                    deriving (Show, Eq, Generic)

data CmdName = GetType | ShowPasses | ShowPass PassName
             | TimeIt | EvalExpr OutFormat | Dump DataFormat String
                deriving  (Show, Eq, Generic)

-- === imperative IR ===

data ImpFunction = ImpFunction [ScalarTableVar] [ScalarTableVar] ImpProg  -- destinations first
                   deriving (Show, Eq)
newtype ImpProg = ImpProg [ImpStatement]
                  deriving (Show, Eq, Generic, Semigroup, Monoid)
type ImpStatement = (Maybe IVar, ImpInstr)

data ImpInstr = Load  IExpr
              | Store IExpr IExpr           -- Destination first
              | Alloc ScalarTableType Size  -- Second argument is the size of the table
              | Free IVar
              | IOffset IExpr Index IExpr   -- Second argument is the index for type checking
                                            -- Third argument is the linear offset for code generation
              | Loop Direction IVar Size ImpProg
              | IPrimOp IPrimOp
                deriving (Show, Eq)

data IExpr = ILit LitVal
           | IVar IVar
             deriving (Show, Eq)

type IPrimOp = PrimOp IExpr
type IVal = IExpr  -- only ILit and IRef constructors
type IVar = VarP IType
data IType = IValType BaseType
           | IRefType ScalarTableType -- This represents ArrayType (ScalarTableType)
             deriving (Show, Eq)

type Size  = IExpr
type Index = IExpr

-- === some handy monoids ===

data SetVal a = Set a | NotSet
newtype MonMap k v = MonMap (M.Map k v)  deriving (Show, Eq)

instance Semigroup (SetVal a) where
  x <> NotSet = x
  _ <> Set x  = Set x

instance Monoid (SetVal a) where
  mempty = NotSet

instance (Ord k, Semigroup v) => Semigroup (MonMap k v) where
  MonMap m <> MonMap m' = MonMap $ M.unionWith (<>) m m'

instance (Ord k, Semigroup v) => Monoid (MonMap k v) where
  mempty = MonMap mempty

monMapSingle :: k -> v -> MonMap k v
monMapSingle k v = MonMap (M.singleton k v)

monMapLookup :: (Monoid v, Ord k) => MonMap k v -> k -> v
monMapLookup (MonMap m) k = case M.lookup k m of Nothing -> mempty
                                                 Just v  -> v

-- === passes ===

data PassName = Parse | TypePass | SynthPass | SimpPass | ImpPass | JitPass
              | Flops | LLVMOpt | AsmPass | JAXPass | JAXSimpPass | LLVMEval
              | ResultPass | JaxprAndHLO
                deriving (Ord, Eq, Bounded, Enum)

passNameMap :: M.Map String PassName
passNameMap = buildNameMap

parsePassName :: String -> Maybe PassName
parsePassName s = M.lookup s passNameMap

instance Show PassName where
  show p = case p of
    Parse    -> "parse" ; TypePass -> "typed"   ; SynthPass -> "synth"
    SimpPass -> "simp"  ; ImpPass  -> "imp"     ; JitPass   -> "llvm"
    Flops    -> "flops" ; LLVMOpt  -> "llvmopt" ; AsmPass   -> "asm"
    JAXPass  -> "jax"   ; JAXSimpPass -> "jsimp"; ResultPass -> "result"
    LLVMEval -> "llvmeval" ; JaxprAndHLO -> "jaxprhlo";

-- TODO: consider using this for builtins too
buildNameMap :: (Show a, Enum a, Bounded a) => M.Map String a
buildNameMap = M.fromList [(show x, x) | x <- [minBound..maxBound]]

-- === outputs ===

type LitProg = [(SourceBlock, Result)]
type SrcCtx = Maybe SrcPos
data Result = Result [Output] (Except ())  deriving (Show, Eq)

data Output = TextOut String
            | HeatmapOut Int Int (V.Vector Double)
            | ScatterOut (V.Vector Double) (V.Vector Double)
            | PassInfo PassName String
            | MiscLog String
              deriving (Show, Eq, Generic)

data OutFormat = Printed | Heatmap | Scatter   deriving (Show, Eq, Generic)
data DataFormat = DexObject | DexBinaryObject  deriving (Show, Eq, Generic)

data Err = Err ErrType SrcCtx String  deriving (Show, Eq)
instance Exception Err

data ErrType = NoErr
             | ParseErr
             | TypeErr
             | KindErr
             | LinErr
             | UnboundVarErr
             | RepeatedVarErr
             | CompilerErr
             | NotImplementedErr
             | DataIOErr
             | MiscErr
               deriving (Show, Eq)

type Except = Either Err

throw :: MonadError Err m => ErrType -> String -> m a
throw e s = throwError $ Err e Nothing s

throwIf :: MonadError Err m => Bool -> ErrType -> String -> m ()
throwIf True  e s = throw e s
throwIf False _ _ = return ()

modifyErr :: MonadError e m => m a -> (e -> e) -> m a
modifyErr m f = catchError m $ \e -> throwError (f e)

addContext :: MonadError Err m => String -> m a -> m a
addContext s m = modifyErr m $ \(Err e p s') -> Err e p (s' ++ s)

addSrcContext :: MonadError Err m => SrcCtx -> m a -> m a
addSrcContext ctx m = modifyErr m updateErr
  where
    updateErr :: Err -> Err
    updateErr (Err e ctx' s) = case ctx' of Nothing -> Err e ctx  s
                                            Just _  -> Err e ctx' s

catchIOExcept :: (MonadIO m , MonadError Err m) => IO a -> m a
catchIOExcept m = (liftIO >=> liftEither) $ (liftM Right m) `catches`
  [ Handler $ \(e::Err)           -> return $ Left e
  , Handler $ \(e::IOError)       -> return $ Left $ Err DataIOErr   Nothing $ show e
  , Handler $ \(e::SomeException) -> return $ Left $ Err CompilerErr Nothing $ show e
  ]

liftEitherIO :: (Exception e, MonadIO m) => Either e a -> m a
liftEitherIO (Left err) = liftIO $ throwIO err
liftEitherIO (Right x ) = return x

instance MonadFail (Either Err) where
  fail s = Left $ Err CompilerErr Nothing s

-- === UExpr free variables ===

type UVars = Env ()

class HasUVars a where
  freeUVars :: a -> UVars

instance HasUVars a => HasUVars (WithSrc a) where
  freeUVars (WithSrc _ e) = freeUVars e

instance HasUVars UExpr' where
  freeUVars expr = case expr of
    UVar v -> v@>()
    ULam b _ body -> uAbsFreeVars b body
    UPi b arr ty ->
      freeUVars (varAnn b) <>
      ((freeUVars arr <> freeUVars ty) `envDiff` (b@>()))
    -- TODO: maybe distinguish table arrow application
    -- (otherwise `x.i` and `x i` are the same)
    UApp _ f x -> freeUVars f <> freeUVars x
    UDecl (ULet _ b rhs) body -> freeUVars rhs <> uAbsFreeVars b body
    UFor _ b body -> uAbsFreeVars b body
    UHole -> mempty
    UTabCon xs n -> foldMap freeUVars xs <> foldMap freeUVars n
    UIndexRange low high -> foldMap freeUVars low <> foldMap freeUVars high
    UPrimExpr _ -> mempty

instance HasUVars UDecl where
  freeUVars (ULet _ p expr) = uBinderFreeVars p <> freeUVars expr

instance HasUVars UModule where
  freeUVars (UModule []) = mempty
  freeUVars (UModule (ULet _ b rhs : rest)) =
    freeUVars rhs <> uAbsFreeVars b (UModule rest)

instance HasUVars SourceBlock where
  freeUVars block = case sbContents block of
    RunModule (   m) -> freeUVars m
    Command _ (_, m) -> freeUVars m
    GetNameType v -> (v:>()) @> ()
    _ -> mempty

instance HasUVars EffectRow where
  freeUVars (EffectRow effs tailVar) =
    foldMap (nameAsEnv . snd) effs <> foldMap nameAsEnv tailVar

instance HasUVars eff => HasUVars (ArrowP eff) where
  freeUVars (PlainArrow eff) = freeUVars eff
  freeUVars _ = mempty

uAbsFreeVars :: HasUVars a => UBinder -> a -> UVars
uAbsFreeVars (WithSrc _ pat, ann) body =
  foldMap freeUVars ann <> (freeUVars body `envDiff` foldMap (@>()) pat)

uBinderFreeVars :: UBinder -> UVars
uBinderFreeVars (_, ann) = foldMap freeUVars ann

sourceBlockBoundVars :: SourceBlock -> UVars
sourceBlockBoundVars = undefined
-- sourceBlockBoundVars block = case sbContents block of
--   RunModule (UModule _ vs _)    -> foldMap nameAsEnv vs
--   LoadData (WithSrc _ p, _) _ _ -> foldMap (@>()) p
--   _                             -> mempty

uModuleBoundVars :: UModule -> UVars
uModuleBoundVars = undefined

nameAsEnv :: Name -> UVars
nameAsEnv v = (v:>())@>()

-- === Expr free variables and substitutions ===

data BinderInfo =
        LamBound (ArrowP ()) Type
        -- TODO: make the expression optional, for when it's effectful?
        -- (or we could put the effect tag on the let annotation)
      | LetBound LetAnn Expr
      | PiBound Type
      | UnknownBinder  -- TODO: could still have type information here
        deriving (Show, Eq, Generic)

type Vars = TypeEnv
type SubstEnv = Env Atom
type Scope    = Env BinderInfo
type ScopedSubstEnv = (SubstEnv, Scope)

scopelessSubst :: HasVars a => SubstEnv -> a -> a
scopelessSubst env x = subst (env, scope) x
  where scope = fmap (const UnknownBinder) $
                  foldMap freeVars env <> (freeVars x `envDiff` env)

class HasVars a where
  freeVars :: a -> Vars
  subst :: ScopedSubstEnv -> a -> a

instance (Show a, HasVars a, Eq a) => Eq (Abs a) where
  Abs (NoName:>a) b == Abs (NoName:>a') b' = a == a' && b == b'
  ab@(Abs (_:>a) _) == ab'@(Abs (_:>a') _) =
    a == a' && applyAbs ab v == applyAbs ab' v
    where v = Var $ freshSkolemVar (ab, ab') a

freshSkolemVar :: HasVars a => a -> Type -> Var
freshSkolemVar x ty = rename (rawName Skolem "skol" :> ty) (freeVars x)

-- NOTE: We don't have an instance for VarP, because it's used to represent
--       both binders and regular variables, but each requires different treatment
freeBinderTypeVars :: Var -> Vars
freeBinderTypeVars (_ :> t) = freeVars t

applyAbs :: HasVars a => Abs a -> Atom -> a
applyAbs (Abs v body) x = scopelessSubst (v@>x) body

makeAbs :: HasVars a => Var -> a -> Abs a
makeAbs v body | v `isin` freeVars body = Abs v body
               | otherwise              = Abs (NoName:> varAnn v) body

absArgType :: Abs a -> Type
absArgType (Abs (_:>ty) _) = ty

varFreeVars :: Var -> Vars
varFreeVars v@(_ :> t) = bind v <> freeVars t

bind :: VarP a -> Env a
bind v@(_:>ty) = v @> ty

-- TODO: de-dup with `zipEnv`
newEnv :: [VarP ann] -> [a] -> Env a
newEnv vs xs = fold $ zipWith (@>) vs xs

instance HasVars Arrow where
  freeVars arrow = case arrow of
    PlainArrow eff -> freeVars eff
    _ -> mempty

  subst env arrow = case arrow of
    PlainArrow eff -> PlainArrow $ subst env eff
    _ -> arrow

arrowEff :: Arrow -> EffectRow
arrowEff (PlainArrow eff) = eff
arrowEff _ = Pure

substVar :: (SubstEnv, Scope) -> Var -> Atom
substVar env@(sub, scope) v = case envLookup sub v of
  Nothing -> Var $ fmap (subst env) v
  Just x' -> deShadow x' scope

deShadow :: HasVars a => a -> Scope -> a
deShadow x scope = subst (mempty, scope) x

instance HasVars Expr where
  freeVars expr = case expr of
    App f x -> freeVars f <> freeVars x
    Atom x  -> freeVars x
    Op  e   -> foldMap freeVars e
    Hof e   -> foldMap freeVars e

  subst env expr = case expr of
    App f x -> App (subst env f) (subst env x)
    Atom x  -> Atom $ subst env x
    Op  e   -> Op  $ fmap (subst env) e
    Hof e   -> Hof $ fmap (subst env) e

instance HasVars Decl where
  freeVars (Let _ bs expr) = foldMap freeVars bs <> freeVars expr
  subst env (Let ann (v:>ty) bound) =
    Let ann (v:> subst env ty) (subst env bound)

instance HasVars Block where
  freeVars (Block [] result) = freeVars result
  freeVars (Block (decl@(Let _ b _):decls) result) =
    freeVars decl <> (freeVars body `envDiff` (b@>()))
    where body = Block decls result

  subst env (Block decls result) = do
    let (decls', env') = catMap substDecl env decls
    let result' = subst (env <> env') result
    Block decls' result'

instance HasVars Atom where
  freeVars atom = case atom of
    Var v   -> varFreeVars v
    Lam lam -> freeVars lam
    Pi  ty  -> freeVars ty
    Con con -> foldMap freeVars con
    TC  tc  -> foldMap freeVars tc
    Eff eff -> freeVars eff

  subst env atom = case atom of
    Var v   -> substVar env v
    Lam lam -> Lam $ subst env lam
    Pi  ty  -> Pi  $ subst env ty
    TC  tc  -> TC  $ fmap (subst env) tc
    Con con -> Con $ fmap (subst env) con
    Eff eff -> Eff $ subst env eff

instance HasVars Module where
  freeVars (Module decls) = case decls of
    [] -> mempty
    Let _ b rhs : rest -> freeVars rhs <> freeVars (Abs b (Module rest))

  subst env (Module decls) = Module decls'
    where (decls', _) = catMap substDecl env decls

instance HasVars EffectRow where
  freeVars (EffectRow row t) =
       foldMap (\(_,v) -> (v:>())@>TyKind) row
    <> foldMap (\v     -> (v:>())@>EffKind) t

  subst (env, _) (EffectRow row t) = extendEffRow
    (fmap (\(effName, v) -> (effName, substName env v)) row)
    (substEffTail env t)

instance HasVars BinderInfo where
  freeVars binfo = case binfo of
   LamBound _ ty   -> freeVars ty
   LetBound _ expr -> freeVars expr
   PiBound ty      -> freeVars ty
   UnknownBinder   -> mempty

  subst env binfo = case binfo of
   LamBound a ty   -> LamBound a $ subst env ty
   LetBound a expr -> LetBound a $ subst env expr
   PiBound ty      -> PiBound $ subst env ty
   UnknownBinder   -> UnknownBinder

instance HasVars LetAnn where
  freeVars _ = mempty
  subst _ ann = ann

substEffTail :: SubstEnv -> Maybe Name -> EffectRow
substEffTail _ Nothing = EffectRow [] Nothing
substEffTail env (Just v) = case envLookup env (v:>()) of
  Nothing -> EffectRow [] (Just v)
  Just (Var (v':>_)) -> EffectRow [] (Just v')
  Just (Eff r) -> r
  _ -> error "Not a valid effect substitution"

substName :: SubstEnv -> Name -> Name
substName env v = case envLookup env (v:>()) of
  Nothing -> v
  Just (Var (v':>_)) -> v'
  _ -> error "Should only substitute with a name"

extendEffRow :: [Effect] -> EffectRow -> EffectRow
extendEffRow effs (EffectRow effs' t) = EffectRow (effs <> effs') t

instance HasVars a => HasVars (Abs a) where
  freeVars (Abs b body) =
    freeBinderTypeVars b <> (freeVars body `envDiff` (b@>()))

  subst env (Abs (v:>ty) body) = Abs b body'
    where (b, env') = refreshBinder env (v:> subst env ty)
          body' = subst (env <> env') body

substDecl :: ScopedSubstEnv -> Decl -> (Decl, ScopedSubstEnv)
substDecl env (Let ann (v:>ty) bound) = (Let ann b (subst env bound), env')
  where (b, env') = refreshBinder env (v:> subst env ty)

refreshBinder :: ScopedSubstEnv -> Var -> (Var, ScopedSubstEnv)
refreshBinder (_, scope) b = (b', env')
  where b' = rename b scope
        env' = (b@>Var b', b'@>UnknownBinder)

instance HasVars () where
  freeVars () = mempty
  subst _ () = ()

instance (HasVars a, HasVars b) => HasVars (a, b) where
  freeVars (x, y) = freeVars x <> freeVars y
  subst env (x, y) = (subst env x, subst env y)

instance (HasVars a, HasVars b) => HasVars (Either a b)where
  freeVars (Left  x) = freeVars x
  freeVars (Right x) = freeVars x
  subst = error "not implemented"

instance HasVars a => HasVars (Maybe a) where
  freeVars x = foldMap freeVars x
  subst env x = fmap (subst env) x

instance HasVars a => HasVars (Env a) where
  freeVars x = foldMap freeVars x
  subst env x = fmap (subst env) x

instance HasVars a => HasVars [a] where
  freeVars x = foldMap freeVars x
  subst env x = fmap (subst env) x

instance Eq SourceBlock where
  x == y = sbText x == sbText y

instance Ord SourceBlock where
  compare x y = compare (sbText x) (sbText y)

-- === Synonyms ===

varType :: Var -> Type
varType = varAnn

infixr 1 -->
infixr 1 --@
infixr 2 ==>

(-->) :: Type -> Type -> Type
a --> b = Pi (Abs (NoName:>a) (PureArrow, b))

(--@) :: Type -> Type -> Type
a --@ b = Pi (Abs (NoName:>a) (LinArrow, b))

(==>) :: Type -> Type -> Type
a ==> b = Pi (Abs (NoName:>a) (TabArrow, b))

pattern IntVal :: Int -> Atom
pattern IntVal x = Con (Lit (IntLit x))

pattern RealVal :: Double -> Atom
pattern RealVal x = Con (Lit (RealLit x))

pattern BoolVal :: Bool -> Atom
pattern BoolVal x = Con (Lit (BoolLit x))

pattern ArrayVal :: Type -> Array -> Atom
pattern ArrayVal t arr = Con (ArrayLit t arr)

pattern SumVal :: Atom -> Atom -> Atom -> Atom
pattern SumVal t l r = Con (SumCon t l r)

pattern PairVal :: Atom -> Atom -> Atom
pattern PairVal x y = Con (PairCon x y)

pattern PairTy :: Type -> Type -> Type
pattern PairTy x y = TC (PairType x y)

pattern UnitVal :: Atom
pattern UnitVal = Con UnitCon

pattern UnitTy :: Type
pattern UnitTy = TC UnitType

pattern JArrayTy :: [Int] -> BaseType -> Type
pattern JArrayTy shape b = TC (JArrayType shape b)

pattern BaseTy :: BaseType -> Type
pattern BaseTy b = TC (BaseType b)

pattern SumTy :: Type -> Type -> Type
pattern SumTy l r = TC (SumType l r)

pattern RefTy :: Atom -> Type -> Type
pattern RefTy r a = TC (RefType r a)

pattern IntTy :: Type
pattern IntTy = TC (BaseType IntType)

pattern BoolTy :: Type
pattern BoolTy = TC (BaseType BoolType)

pattern RealTy :: Type
pattern RealTy = TC (BaseType RealType)

pattern TyKind :: Kind
pattern TyKind = TC TypeKind

pattern EffKind :: Kind
pattern EffKind = TC EffectRowKind

pattern FixedIntRange :: Int -> Int -> Type
pattern FixedIntRange low high = TC (IntRange (IntVal low) (IntVal high))

pattern PureArrow :: Arrow
pattern PureArrow = PlainArrow Pure

pattern ArrayTy :: Type -> Type
pattern ArrayTy t = TC (ArrayType t)

pattern TabTy :: Var -> Type -> Type
pattern TabTy v i = Pi (Abs v (TabArrow, i))

pattern TabTyAbs :: PiType -> Type
pattern TabTyAbs a <- Pi a@(Abs _ (TabArrow, _))

pattern TabVal :: Var -> Block -> Atom
pattern TabVal v b = Lam (Abs v (TabArrow, b))

pattern TabValA :: Var -> Atom -> Atom
pattern TabValA v a = Lam (Abs v (TabArrow, (Block [] (Atom a))))

isTabTy :: Type -> Bool
isTabTy (TabTy _ _) = True
isTabTy _ = False

mkConsListTy :: [Type] -> Type
mkConsListTy tys = foldr PairTy UnitTy tys

mkConsList :: [Atom] -> Atom
mkConsList xs = foldr PairVal UnitVal xs

fromConsListTy :: MonadError Err m => Type -> m [Type]
fromConsListTy ty = case ty of
  UnitTy         -> return []
  PairTy t rest -> (t:) <$> fromConsListTy rest
  _              -> throw CompilerErr $ "Not a pair or unit: " ++ show ty

fromConsList :: MonadError Err m => Atom -> m [Atom]
fromConsList xs = case xs of
  UnitVal        -> return []
  PairVal x rest -> (x:) <$> fromConsList rest
  _              -> throw CompilerErr $ "Not a pair or unit: " ++ show xs

pattern BinaryFunTy :: Binder -> Binder -> EffectRow -> Type -> Type
pattern BinaryFunTy b1 b2 eff bodyTy =
          Pi (Abs b1 (PureArrow,
          Pi (Abs b2 (PlainArrow eff, bodyTy))))

pattern BinaryFunVal :: Binder -> Binder -> EffectRow -> Block -> Type
pattern BinaryFunVal b1 b2 eff body =
          Lam (Abs b1 (PureArrow, Block [] (Atom (
          Lam (Abs b2 (PlainArrow eff, body))))))

-- TODO: Enable once https://gitlab.haskell.org//ghc/ghc/issues/13363 is fixed...
-- {-# COMPLETE TypeVar, ArrowType, TabTy, Forall, TypeAlias, Effect, NoAnn, TC #-}

-- TODO: Can we derive these generically? Or use Show/Read?
--       (These prelude-only names don't have to be pretty.)
builtinNames :: M.Map String PrimName
builtinNames = M.fromList
  [ ("iadd", binOp IAdd), ("isub", binOp ISub)
  , ("imul", binOp IMul), ("fdiv", binOp FDiv)
  , ("fadd", binOp FAdd), ("fsub", binOp FSub)
  , ("fmul", binOp FMul), ("idiv", binOp IDiv)
  , ("pow" , binOp Pow ), ("rem" , binOp Rem )
  , ("pow" , binOp Pow ), ("rem" , binOp Rem )
  , ("ieq" , binOp (ICmp Equal  )), ("feq", binOp (FCmp Equal  ))
  , ("igt" , binOp (ICmp Greater)), ("fgt", binOp (FCmp Greater))
  , ("and" , binOp And ), ("or"  , binOp Or  ), ("not" , unOp  Not )
  , ("fneg", unOp  FNeg)
  , ("True" , ConExpr $ Lit $ BoolLit True)
  , ("False", ConExpr $ Lit $ BoolLit False)
  , ("inttoreal", unOp IntToReal)
  , ("booltoint", unOp BoolToInt)
  , ("asint"       , OpExpr $ IndexAsInt ())
  , ("idxSetSize"  , OpExpr $ IdxSetSize ())
  , ("asidx"       , OpExpr $ IntAsIndex () ())
  , ("select"      , OpExpr $ Select () () ())
  , ("todo"       , ConExpr $ Todo ())
  , ("ask"        , OpExpr $ PrimEffect () $ MAsk)
  , ("tell"       , OpExpr $ PrimEffect () $ MTell ())
  , ("get"        , OpExpr $ PrimEffect () $ MGet)
  , ("put"        , OpExpr $ PrimEffect () $ MPut  ())
  , ("indexRef"   , OpExpr $ IndexRef () ())
  , ("inject"     , OpExpr $ Inject ())
  , ("newtypeCon"      , ConExpr $ NewtypeCon     () ())
  , ("fromNewtypeCon"  , OpExpr  $ FromNewtypeCon () ())
  , ("linearize"       , HofExpr $ Linearize ())
  , ("linearTranspose" , HofExpr $ Transpose ())
  , ("runReader"       , HofExpr $ RunReader () ())
  , ("runWriter"       , HofExpr $ RunWriter    ())
  , ("runState"        , HofExpr $ RunState  () ())
  , ("caseAnalysis"    , HofExpr $ SumCase () () ())
  , ("Int"     , TCExpr $ BaseType IntType)
  , ("Real"    , TCExpr $ BaseType RealType)
  , ("Bool"    , TCExpr $ BaseType BoolType)
  , ("TyKind"  , TCExpr $ TypeKind)
  , ("IntRange", TCExpr $ IntRange () ())
  , ("Ref"     , TCExpr $ RefType () ())
  , ("PairType", TCExpr $ PairType () ())
  , ("SumType" , TCExpr $ SumType () ())
  , ("UnitType", TCExpr $ UnitType)
  , ("EffKind" , TCExpr $ EffectRowKind)
  , ("pair", ConExpr $ PairCon () ())
  , ("fst", OpExpr $ Fst ())
  , ("snd", OpExpr $ Snd ())
  , ("sumCon", ConExpr $ SumCon () () ())
  , ("anyVal", ConExpr $ AnyValue ())
  ]
  where
    binOp op = OpExpr $ ScalarBinOp op () ()
    unOp  op = OpExpr $ ScalarUnOp  op ()<|MERGE_RESOLUTION|>--- conflicted
+++ resolved
@@ -25,11 +25,7 @@
     Val, TopEnv, Op, Con, Hof, TC, Module (..), ImpFunction (..),
     ImpProg (..), ImpStatement, ImpInstr (..), IExpr (..), IVal, IPrimOp,
     IVar, IType (..), ArrayType, SetVal (..), MonMap (..), LitProg,
-<<<<<<< HEAD
-    IDimType (..), ScalarTableType, ScalarTableVar, BinderInfo (..),
-=======
-    ScalarTableType, ScalarTableVar,
->>>>>>> bafd51f2
+    ScalarTableType, ScalarTableVar, BinderInfo (..),
     SrcCtx, Result (..), Output (..), OutFormat (..), DataFormat (..),
     Err (..), ErrType (..), Except, throw, throwIf, modifyErr, addContext,
     addSrcContext, catchIOExcept, liftEitherIO, (-->), (--@), (==>),
@@ -208,13 +204,8 @@
       | UnitCon
       | RefCon e e
       | AsIdx e e         -- Construct an index from its ordinal index (zero-based int)
-<<<<<<< HEAD
-      | AFor e e
-      | AGet e
       | NewtypeCon e e    -- result type, argument
       | ClassDictHole e   -- Only used during type inference
-=======
->>>>>>> bafd51f2
       | Todo e
         deriving (Show, Eq, Generic, Functor, Foldable, Traversable)
 
@@ -231,15 +222,9 @@
       | IndexRef e e
       | FFICall String BaseType [e]
       | Inject e
-<<<<<<< HEAD
-=======
       | ArrayOffset e e e            -- Second argument is the index for type checking,
                                      -- Third argument is the linear offset for evaluation
       | ArrayLoad e
-      -- Typeclass operations
-      -- Eq and Ord (should get eliminated during simplification)
-      | Cmp CmpOp e e
->>>>>>> bafd51f2
       -- Idx (survives simplification, because we allow it to be backend-dependent)
       | IntAsIndex e e   -- index set, ordinal index
       | IndexAsInt e
