-- Copyright 2019 Google LLC
--
-- Use of this source code is governed by a BSD-style
-- license that can be found in the LICENSE file or at
-- https://developers.google.com/open-source/licenses/bsd

{-# LANGUAGE GeneralizedNewtypeDeriving #-}
{-# LANGUAGE FlexibleInstances #-}
{-# LANGUAGE FlexibleContexts #-}
{-# LANGUAGE MultiParamTypeClasses #-}
{-# LANGUAGE UndecidableInstances #-}

module Embed (emit, emitTo, emitAnn, emitOp, buildDepEffLam, buildLamAux, buildPi,
              getAllowedEffects, withEffects, modifyAllowedEffects,
              buildLam, EmbedT, Embed, MonadEmbed, buildScoped, runEmbedT,
              runSubstEmbed, runEmbed, getScope, reduceBlock,
              app, add, mul, sub, neg, div', iadd, imul, isub, idiv, fpow, flog, fLitLike,
              reduceScoped, select, substEmbed, substEmbedR, emitUnpack, getUnpacked,
<<<<<<< HEAD
              fromPair, getFst, getSnd, naryApp, appReduce, buildAbs,
              emitBlock, unzipTab, buildFor, isSingletonType, emitDecl, withNameHint,
              singletonTypeVal, scopedDecls, embedScoped, extendScope, checkEmbed,
              embedExtend, reduceAtom, unpackConsList, emitRunWriter,
              emitRunReader, tabGet, SubstEmbedT, SubstEmbed, runSubstEmbedT,
              traverseAtom, ptrOffset, ptrLoad, evalBlockE, substTraversalDef,
=======
              fromPair, getFst, getSnd, naryApp, appReduce,
              emitBlock, unzipTab, buildFor, buildForAux, isSingletonType, emitDecl,
              singletonTypeVal, scopedDecls, embedScoped, extendScope, checkEmbed,
              embedExtend, reduceAtom, withNameHint,
              unpackConsList, emitRunWriter, emitRunReader, emitRunState, tabGet,
              buildNestedLam, SubstEmbedT, SubstEmbed, runSubstEmbedT,
>>>>>>> 411c0e2d
              TraversalDef, traverseDecls, traverseDecl, traverseBlock, traverseExpr,
              clampPositive, buildNAbs, buildNAbsAux, emitRunState, buildNestedLam, zeroAt,
              indexSetSizeE, indexToIntE, intToIndexE, anyValue, freshVarE) where

import Control.Applicative
import Control.Monad
import Control.Monad.Fail
import Control.Monad.Except hiding (Except)
import Control.Monad.Reader
import Control.Monad.Writer hiding (Alt)
import Control.Monad.Identity
import Control.Monad.State.Strict
import Data.Foldable (toList)
import Data.Maybe
import GHC.Stack

import Env
import Syntax
import Cat
import Type
import PPrint
import Util (bindM2, scanM, restructure)

newtype EmbedT m a = EmbedT (ReaderT EmbedEnvR (CatT EmbedEnvC m) a)
  deriving (Functor, Applicative, Monad, MonadIO, MonadFail, Alternative)

type Embed = EmbedT Identity
type EmbedEnv = (EmbedEnvR, EmbedEnvC)

type SubstEmbedT m = ReaderT SubstEnv (EmbedT m)
type SubstEmbed    = SubstEmbedT Identity

-- Carries the vars in scope (with optional definitions) and the emitted decls
type EmbedEnvC = (Scope, Nest Decl)
-- Carries a name suggestion and the allowable effects
type EmbedEnvR = (Tag, EffectRow)

runEmbedT :: Monad m => EmbedT m a -> Scope -> m (a, EmbedEnvC)
runEmbedT (EmbedT m) scope = do
  (ans, env) <- runCatT (runReaderT m ("tmp", Pure)) (scope, Empty)
  return (ans, env)

runEmbed :: Embed a -> Scope -> (a, EmbedEnvC)
runEmbed m scope = runIdentity $ runEmbedT m scope

runSubstEmbedT :: Monad m => SubstEmbedT m a -> Scope -> m (a, EmbedEnvC)
runSubstEmbedT m scope = runEmbedT (runReaderT m mempty) scope

runSubstEmbed :: SubstEmbed a -> Scope -> (a, EmbedEnvC)
runSubstEmbed m scope = runIdentity $ runEmbedT (runReaderT m mempty) scope

emit :: MonadEmbed m => Expr -> m Atom
emit expr     = emitAnn PlainLet expr

emitAnn :: MonadEmbed m => LetAnn -> Expr -> m Atom
emitAnn ann expr = do
  v <- getNameHint
  emitTo v ann expr

-- Guarantees that the name will be used, possibly with a modified counter
emitTo :: MonadEmbed m => Name -> LetAnn -> Expr -> m Atom
emitTo name ann expr = do
  scope <- getScope
  -- Deshadow type because types from DataDef may have binders that shadow local vars
  let ty    = deShadow (getType expr) scope
  let expr' = deShadow expr scope
  v <- freshVarE (LetBound ann expr') $ Bind (name:>ty)
  embedExtend $ asSnd $ Nest (Let ann (Bind v) expr') Empty
  return $ Var v

emitOp :: MonadEmbed m => Op -> m Atom
emitOp op = emit $ Op op

emitUnpack :: MonadEmbed m => Expr -> m [Atom]
emitUnpack expr = do
  bs <- case getType expr of
    TypeCon def params -> do
      let [DataConDef _ bs] = applyDataDefParams def params
      return bs
    RecordTy (NoExt types) -> do
      -- TODO: is using Ignore here appropriate? We don't have any existing
      -- binders to bind, but we still plan to use the results.
      let bs = toNest $ map Ignore $ toList types
      return bs
    _ -> error $ "Unpacking a type that doesn't support unpacking: " ++ pprint (getType expr)
  expr' <- deShadow expr <$> getScope
  vs <- freshNestedBinders bs
  embedExtend $ asSnd $ Nest (Unpack (fmap Bind vs) expr') Empty
  return $ map Var $ toList vs

-- Assumes the decl binders are already fresh wrt current scope
emitBlock :: MonadEmbed m => Block -> m Atom
emitBlock (Block decls result) = do
  mapM_ emitDecl decls
  case result of
    Atom x -> return x
    _      -> emit result

freshVarE :: MonadEmbed m => BinderInfo -> Binder -> m Var
freshVarE bInfo b = do
  v <- case b of
    Ignore _    -> getNameHint
    Bind (v:>_) -> return v
  scope <- getScope
  let v' = genFresh v scope
  embedExtend $ asFst $ v' @> (binderType b, bInfo)
  return $ v' :> binderType b

freshNestedBinders :: MonadEmbed m => Nest Binder -> m (Nest Var)
freshNestedBinders bs = freshNestedBindersRec mempty bs

freshNestedBindersRec :: MonadEmbed m => Env Atom -> Nest Binder -> m (Nest Var)
freshNestedBindersRec _ Empty = return Empty
freshNestedBindersRec substEnv (Nest b bs) = do
  scope <- getScope
  v  <- freshVarE PatBound $ subst (substEnv, scope) b
  vs <- freshNestedBindersRec (substEnv <> b@>Var v) bs
  return $ Nest v vs

buildPi :: (MonadError Err m, MonadEmbed m)
        => Binder -> (Atom -> m (Arrow, Type)) -> m Atom
buildPi b f = do
  (piTy, decls) <- scopedDecls $ do
     v <- freshVarE PiBound b
     (arr, ans) <- f $ Var v
     return $ Pi $ makeAbs (Bind v) (arr, ans)
  unless (null decls) $ throw CompilerErr $ "Unexpected decls: " ++ pprint decls
  return piTy

buildAbs :: MonadEmbed m => Binder -> (Atom -> m a) -> m (Abs Binder (Nest Decl, a))
buildAbs b f = do
  ((b', ans), decls) <- scopedDecls $ do
     v <- freshVarE UnknownBinder b
     ans <- f $ Var v
     return (b, ans)
  return (Abs b' (decls, ans))

buildLam :: MonadEmbed m => Binder -> Arrow -> (Atom -> m Atom) -> m Atom
buildLam b arr body = buildDepEffLam b (const (return arr)) body

buildDepEffLam :: MonadEmbed m
               => Binder -> (Atom -> m Arrow) -> (Atom -> m Atom) -> m Atom
buildDepEffLam b fArr fBody = liftM fst $ buildLamAux b fArr $ \x -> (,()) <$> fBody x

buildLamAux :: MonadEmbed m
            => Binder -> (Atom -> m Arrow) -> (Atom -> m (Atom, a)) -> m (Atom, a)
buildLamAux b fArr fBody = do
  ((b', arr, ans, aux), decls) <- scopedDecls $ do
     v <- freshVarE UnknownBinder b
     let x = Var v
     arr <- fArr x
     -- overwriting the previous binder info know that we know more
     embedExtend $ asFst $ v @> (varType v, LamBound (void arr))
     (ans, aux) <- withEffects (arrowEff arr) $ fBody x
     return (Bind v, arr, ans, aux)
  return (Lam $ makeAbs b' (arr, wrapDecls decls ans), aux)

buildNAbs :: MonadEmbed m => Nest Binder -> ([Atom] -> m Atom) -> m Alt
buildNAbs bs body = liftM fst $ buildNAbsAux bs $ \xs -> (,()) <$> body xs

buildNAbsAux :: MonadEmbed m => Nest Binder -> ([Atom] -> m (Atom, a)) -> m (Alt, a)
buildNAbsAux bs body = do
  ((bs', (ans, aux)), decls) <- scopedDecls $ do
     vs <- freshNestedBinders bs
     result <- body $ map Var $ toList vs
     return (fmap Bind vs, result)
  return (Abs bs' $ wrapDecls decls ans, aux)

buildScoped :: MonadEmbed m => m Atom -> m Block
buildScoped m = do
  (ans, decls) <- scopedDecls m
  return $ wrapDecls decls ans

wrapDecls :: Nest Decl -> Atom -> Block
wrapDecls decls atom = inlineLastDecl $ Block decls $ Atom atom

inlineLastDecl :: Block -> Block
inlineLastDecl block@(Block decls result) =
  case (reverse (toList decls), result) of
    (Let _ (Bind v) expr:rest, Atom atom)
      | atom == Var v || sameSingletonVal (varType v) (getType atom) ->
          Block (toNest (reverse rest)) expr
    _ -> block
  where
    sameSingletonVal t1 t2 =
      case (singletonTypeVal t1, singletonTypeVal t2) of
        (Just x1, Just x2) | x1 == x2 -> True
        _ -> False

zeroAt :: Type -> Atom
zeroAt ty = case ty of
  BaseTy bt  -> Con $ Lit $ zeroLit bt
  TabTy i a  -> TabValA i $ zeroAt a
  UnitTy     -> UnitVal
  PairTy a b -> PairVal (zeroAt a) (zeroAt b)
  _          -> unreachable
  where
    unreachable = error $ "Missing zero case for a tangent type: " ++ pprint ty
    zeroLit bt = case bt of
      Scalar Float64Type -> Float64Lit 0.0
      Scalar Float32Type -> Float32Lit 0.0
      Vector st          -> VecLit $ replicate vectorWidth $ zeroLit $ Scalar st
      _                  -> unreachable

fLitLike :: Double -> Atom -> Atom
fLitLike x t = case getType t of
  BaseTy (Scalar Float64Type) -> Con $ Lit $ Float64Lit x
  BaseTy (Scalar Float32Type) -> Con $ Lit $ Float32Lit $ realToFrac x
  _ -> error "Expected a floating point scalar"

neg :: MonadEmbed m => Atom -> m Atom
neg x = emitOp $ ScalarUnOp FNeg x

add :: MonadEmbed m => Atom -> Atom -> m Atom
add x y = emitOp $ ScalarBinOp FAdd x y

-- TODO: Implement constant folding for fixed-width integer types as well!
iadd :: MonadEmbed m => Atom -> Atom -> m Atom
iadd (Con (Lit l)) y | getIntLit l == 0 = return y
iadd x (Con (Lit l)) | getIntLit l == 0 = return x
iadd x@(Con (Lit _)) y@(Con (Lit _)) = return $ applyIntBinOp (+) x y
iadd x y = emitOp $ ScalarBinOp IAdd x y

mul :: MonadEmbed m => Atom -> Atom -> m Atom
mul x y = emitOp $ ScalarBinOp FMul x y

imul :: MonadEmbed m => Atom -> Atom -> m Atom
imul   (Con (Lit l)) y               | getIntLit l == 1 = return y
imul x                 (Con (Lit l)) | getIntLit l == 1 = return x
imul x@(Con (Lit _)) y@(Con (Lit _))                    = return $ applyIntBinOp (*) x y
imul x y = emitOp $ ScalarBinOp IMul x y

sub :: MonadEmbed m => Atom -> Atom -> m Atom
sub x y = emitOp $ ScalarBinOp FSub x y

isub :: MonadEmbed m => Atom -> Atom -> m Atom
isub x (Con (Lit l)) | getIntLit l == 0 = return x
isub x@(Con (Lit _)) y@(Con (Lit _)) = return $ applyIntBinOp (-) x y
isub x y = emitOp $ ScalarBinOp ISub x y

select :: MonadEmbed m => Atom -> Atom -> Atom -> m Atom
select (Con (Lit (Int8Lit p))) x y = return $ if p /= 0 then x else y
select p x y = emitOp $ Select p x y

div' :: MonadEmbed m => Atom -> Atom -> m Atom
div' x y = emitOp $ ScalarBinOp FDiv x y

idiv :: MonadEmbed m => Atom -> Atom -> m Atom
idiv x (Con (Lit l)) | getIntLit l == 1 = return x
idiv x@(Con (Lit _)) y@(Con (Lit _)) = return $ applyIntBinOp div x y
idiv x y = emitOp $ ScalarBinOp IDiv x y

irem :: MonadEmbed m => Atom -> Atom -> m Atom
irem x y = emitOp $ ScalarBinOp IRem x y

fpow :: MonadEmbed m => Atom -> Atom -> m Atom
fpow x y = emitOp $ ScalarBinOp FPow x y

flog :: MonadEmbed m => Atom -> m Atom
flog x = emitOp $ ScalarUnOp Log x

ilt :: MonadEmbed m => Atom -> Atom -> m Atom
ilt x@(Con (Lit _)) y@(Con (Lit _)) = return $ applyIntCmpOp (<) x y
ilt x y = emitOp $ ScalarBinOp (ICmp Less) x y

getFst :: MonadEmbed m => Atom -> m Atom
getFst (PairVal x _) = return x
getFst p = emitOp $ Fst p

getSnd :: MonadEmbed m => Atom -> m Atom
getSnd (PairVal _ y) = return y
getSnd p = emitOp $ Snd p

getUnpacked :: MonadEmbed m => Atom -> m [Atom]
getUnpacked (DataCon _ _ _ xs) = return xs
getUnpacked (Record items) = return $ toList items
getUnpacked a = emitUnpack (Atom a)

app :: MonadEmbed m => Atom -> Atom -> m Atom
app x i = emit $ App x i

naryApp :: MonadEmbed m => Atom -> [Atom] -> m Atom
naryApp f xs = foldM app f xs

appReduce :: MonadEmbed m => Atom -> Atom -> m Atom
appReduce (Lam (Abs v (_, b))) a =
  runReaderT (evalBlockE substTraversalDef b) (v @> a)
appReduce _ _ = error "appReduce expected a lambda as the first argument"

ptrOffset :: MonadEmbed m => Atom -> Atom -> m Atom
ptrOffset x i = emitOp $ PtrOffset x i

ptrLoad :: MonadEmbed m => Atom -> m Atom
ptrLoad x = emitOp $ PtrLoad x

fromPair :: MonadEmbed m => Atom -> m (Atom, Atom)
fromPair pair = (,) <$> getFst pair <*> getSnd pair

unpackConsList :: MonadEmbed m => Atom -> m [Atom]
unpackConsList xs = case getType xs of
  UnitTy -> return []
  --PairTy _ UnitTy -> (:[]) <$> getFst xs
  PairTy _ _ -> do
    (x, rest) <- fromPair xs
    liftM (x:) $ unpackConsList rest
  _ -> error $ "Not a cons list: " ++ pprint (getType xs)

emitRunWriter :: MonadEmbed m => Name -> Type -> (Atom -> m Atom) -> m Atom
emitRunWriter v ty body = do
  emit . Hof . RunWriter =<< mkBinaryEffFun Writer v ty body

emitRunReader :: MonadEmbed m => Name -> Atom -> (Atom -> m Atom) -> m Atom
emitRunReader v x0 body = do
  emit . Hof . RunReader x0 =<< mkBinaryEffFun Reader v (getType x0) body

emitRunState :: MonadEmbed m => Name -> Atom -> (Atom -> m Atom) -> m Atom
emitRunState v x0 body = do
  emit . Hof . RunState x0 =<< mkBinaryEffFun State v (getType x0) body

mkBinaryEffFun :: MonadEmbed m => EffectName -> Name -> Type -> (Atom -> m Atom) -> m Atom
mkBinaryEffFun newEff v ty body = do
  eff <- getAllowedEffects
  buildLam (Bind ("r":>TyKind)) PureArrow $ \r@(Var (rName:>_)) -> do
    let arr = PlainArrow $ extendEffect (newEff, rName) eff
    buildLam (Bind (v:> RefTy r ty)) arr body

buildForAux :: MonadEmbed m => Direction -> Binder -> (Atom -> m (Atom, a)) -> m (Atom, a)
buildForAux d i body = do
  eff <- getAllowedEffects
  (lam, aux) <- buildLamAux i (const $ return $ PlainArrow eff) body
  (,aux) <$> (emit $ Hof $ For d lam)

buildFor :: MonadEmbed m => Direction -> Binder -> (Atom -> m Atom) -> m Atom
buildFor d i body = fst <$> buildForAux d i (\x -> (,()) <$> body x)

buildNestedLam :: MonadEmbed m => [Binder] -> ([Atom] -> m Atom) -> m Atom
buildNestedLam [] f = f []
buildNestedLam (b:bs) f =
  buildLam b PureArrow $ \x -> buildNestedLam bs $ \xs -> f (x:xs)

tabGet :: MonadEmbed m => Atom -> Atom -> m Atom
tabGet x i = emit $ App x i

unzipTab :: MonadEmbed m => Atom -> m (Atom, Atom)
unzipTab tab = do
  fsts <- buildLam (Bind ("i":>binderType v)) TabArrow $ \i ->
            liftM fst $ app tab i >>= fromPair
  snds <- buildLam (Bind ("i":>binderType v)) TabArrow $ \i ->
            liftM snd $ app tab i >>= fromPair
  return (fsts, snds)
  where TabTy v _ = getType tab

substEmbedR :: (MonadEmbed m, MonadReader SubstEnv m, Subst a)
           => a -> m a
substEmbedR x = do
  env <- ask
  substEmbed env x

substEmbed :: (MonadEmbed m, Subst a)
           => SubstEnv -> a -> m a
substEmbed env x = do
  scope <- getScope
  return $ subst (env, scope) x

checkEmbed :: (HasCallStack, MonadEmbed m, HasVars a, HasType a) => a -> m a
checkEmbed x = do
  scope <- getScope
  let globals = freeVars x `envDiff` scope
  unless (all (isGlobal . (:>())) $ envNames globals) $
    error $ "Found a non-global free variable in " ++ pprint x
  eff <- getAllowedEffects
  case checkType (scope <> globals) eff x of
    Left e   -> error $ pprint e
    Right () -> return x

isSingletonType :: Type -> Bool
isSingletonType ty = case singletonTypeVal ty of
  Nothing -> False
  Just _  -> True

-- TODO: TypeCon with a single case?
singletonTypeVal :: Type -> Maybe Atom
singletonTypeVal (TabTy v a) = TabValA v <$> singletonTypeVal a
singletonTypeVal (RecordTy (NoExt items)) = Record <$> traverse singletonTypeVal items
singletonTypeVal (TC con) = case con of
  PairType a b -> PairVal <$> singletonTypeVal a <*> singletonTypeVal b
  UnitType     -> return UnitVal
  _            -> Nothing
singletonTypeVal _ = Nothing

indexAsInt :: MonadEmbed m => Atom -> m Atom
indexAsInt idx = emitOp $ IndexAsInt idx

instance MonadTrans EmbedT where
  lift m = EmbedT $ lift $ lift m

class Monad m => MonadEmbed m where
  embedLook   :: m EmbedEnvC
  embedExtend :: EmbedEnvC -> m ()
  embedScoped :: m a -> m (a, EmbedEnvC)
  embedAsk    :: m EmbedEnvR
  embedLocal  :: (EmbedEnvR -> EmbedEnvR) -> m a -> m a

instance Monad m => MonadEmbed (EmbedT m) where
  embedLook = EmbedT look
  embedExtend env = EmbedT $ extend env
  embedScoped (EmbedT m) = EmbedT $ scoped m
  embedAsk = EmbedT ask
  embedLocal f (EmbedT m) = EmbedT $ local f m

instance MonadEmbed m => MonadEmbed (ReaderT r m) where
  embedLook = lift embedLook
  embedExtend x = lift $ embedExtend x
  embedScoped m = ReaderT $ \r -> embedScoped $ runReaderT m r
  embedAsk = lift embedAsk
  embedLocal v m = ReaderT $ \r -> embedLocal v $ runReaderT m r

instance MonadEmbed m => MonadEmbed (StateT s m) where
  embedLook = lift embedLook
  embedExtend x = lift $ embedExtend x
  embedScoped m = do
    s <- get
    ((x, s'), env) <- lift $ embedScoped $ runStateT m s
    put s'
    return (x, env)
  embedAsk = lift embedAsk
  embedLocal v m = do
    s <- get
    (x, s') <- lift $ embedLocal v $ runStateT m s
    put s'
    return x

instance (Monoid env, MonadEmbed m) => MonadEmbed (CatT env m) where
  embedLook = lift embedLook
  embedExtend x = lift $ embedExtend x
  embedScoped m = do
    env <- look
    ((ans, env'), scopeEnv) <- lift $ embedScoped $ runCatT m env
    extend env'
    return (ans, scopeEnv)
  embedAsk = lift embedAsk
  embedLocal v m = do
    env <- look
    (ans, env') <- lift $ embedLocal v $ runCatT m env
    extend env'
    return ans

instance (Monoid w, MonadEmbed m) => MonadEmbed (WriterT w m) where
  embedLook = lift embedLook
  embedExtend x = lift $ embedExtend x
  embedScoped m = do
    ((x, w), env) <- lift $ embedScoped $ runWriterT m
    tell w
    return (x, env)
  embedAsk = lift embedAsk
  embedLocal v m = WriterT $ embedLocal v $ runWriterT m

instance (Monoid env, MonadCat env m) => MonadCat env (EmbedT m) where
  look = lift look
  extend x = lift $ extend x
  scoped (EmbedT m) = EmbedT $ do
    name <- ask
    env <- look
    ((ans, env'), scopeEnv) <- lift $ lift $ scoped $ runCatT (runReaderT m name) env
    extend env'
    return (ans, scopeEnv)

instance MonadError e m => MonadError e (EmbedT m) where
  throwError = lift . throwError
  catchError m catch = do
    envC <- embedLook
    envR <- embedAsk
    (ans, envC') <- lift $ runEmbedT' m (envR, envC)
                     `catchError` (\e -> runEmbedT' (catch e) (envR, envC))
    embedExtend envC'
    return ans

getNameHint :: MonadEmbed m => m Name
getNameHint = do
  tag <- fst <$> embedAsk
  return $ Name GenName tag 0

-- This is purely for human readability. `const id` would be a valid implementation.
withNameHint :: (MonadEmbed m, HasName a) => a -> m b -> m b
withNameHint name m = embedLocal (\(_, eff) -> (tag, eff)) m
  where
    tag = case getName name of
      Just (Name _ t _)        -> t
      Just (GlobalName t)      -> t
      Just (GlobalArrayName _) -> "arr"
      Nothing                  -> "tmp"

runEmbedT' :: Monad m => EmbedT m a -> EmbedEnv -> m (a, EmbedEnvC)
runEmbedT' (EmbedT m) (envR, envC) = runCatT (runReaderT m envR) envC

getScope :: MonadEmbed m => m Scope
getScope = fst <$> embedLook

extendScope :: MonadEmbed m => Scope -> m ()
extendScope scope = embedExtend $ asFst scope

getAllowedEffects :: MonadEmbed m => m EffectRow
getAllowedEffects = snd <$> embedAsk

withEffects :: MonadEmbed m => EffectRow -> m a -> m a
withEffects effs m = modifyAllowedEffects (const effs) m

modifyAllowedEffects :: MonadEmbed m => (EffectRow -> EffectRow) -> m a -> m a
modifyAllowedEffects f m = embedLocal (\(name, eff) -> (name, f eff)) m

emitDecl :: MonadEmbed m => Decl -> m ()
emitDecl decl = embedExtend (bindings, Nest decl Empty)
  where bindings = case decl of
          Let ann b expr -> b @> (binderType b, LetBound ann expr)
          Unpack bs _ -> foldMap (\b -> b @> (binderType b, PatBound)) bs

scopedDecls :: MonadEmbed m => m a -> m (a, Nest Decl)
scopedDecls m = do
  (ans, (_, decls)) <- embedScoped m
  return (ans, decls)

-- === generic traversal ===

type TraversalDef m = (Decl -> m SubstEnv, Expr -> m Expr, Atom -> m Atom)

substTraversalDef :: (MonadEmbed m, MonadReader SubstEnv m) => TraversalDef m
substTraversalDef = ( traverseDecl substTraversalDef
                    , traverseExpr substTraversalDef
                    , traverseAtom substTraversalDef)

-- With `def = (traverseExpr def, traverseAtom def)` this should be a no-op
traverseDecls :: (MonadEmbed m, MonadReader SubstEnv m)
              => TraversalDef m -> Nest Decl -> m (Nest Decl)
traverseDecls def decls = liftM snd $ scopedDecls $ traverseDeclsOpen def decls

traverseDeclsOpen :: (MonadEmbed m, MonadReader SubstEnv m)
                  => TraversalDef m -> Nest Decl -> m SubstEnv
traverseDeclsOpen _ Empty = return mempty
traverseDeclsOpen def@(fDecl, _, _) (Nest decl decls) = do
  env <- fDecl decl
  env' <- extendR env $ traverseDeclsOpen def decls
  return (env <> env')

traverseDecl :: (MonadEmbed m, MonadReader SubstEnv m)
             => TraversalDef m -> Decl -> m SubstEnv
traverseDecl (_, fExpr, _) decl = case decl of
  Let letAnn b expr -> do
    expr' <- fExpr expr
    case expr' of
      Atom a | not (isGlobalBinder b) -> return $ b @> a
      -- TODO: Do we need to use the name hint here?
      _ -> (b@>) <$> emitTo (binderNameHint b) letAnn expr'
  Unpack bs expr -> do
    expr' <- fExpr expr
    xs <- emitUnpack expr'
    return $ newEnv bs xs

traverseBlock :: (MonadEmbed m, MonadReader SubstEnv m)
              => TraversalDef m -> Block -> m Block
traverseBlock def block = buildScoped $ evalBlockE def block

evalBlockE :: (MonadEmbed m, MonadReader SubstEnv m)
              => TraversalDef m -> Block -> m Atom
evalBlockE def@(_, fExpr, _) (Block decls result) = do
  env <- traverseDeclsOpen def decls
  resultExpr <- extendR env $ fExpr result
  case resultExpr of
    Atom a -> return a
    _      -> emit resultExpr

traverseExpr :: (MonadEmbed m, MonadReader SubstEnv m)
             => TraversalDef m -> Expr -> m Expr
traverseExpr def@(_, _, fAtom) expr = case expr of
  App g x -> App  <$> fAtom g <*> fAtom x
  Atom x  -> Atom <$> fAtom x
  Op  op  -> Op   <$> traverse fAtom op
  Hof hof -> Hof  <$> traverse fAtom hof
  Case e alts ty -> Case <$> fAtom e <*> mapM traverseAlt alts <*> fAtom ty
  where
    traverseAlt (Abs bs body) = do
      bs' <- mapM (mapM fAtom) bs
      buildNAbs bs' $ \xs -> extendR (newEnv bs' xs) $ evalBlockE def body

traverseAtom :: forall m . (MonadEmbed m, MonadReader SubstEnv m)
             => TraversalDef m -> Atom -> m Atom
traverseAtom def@(_, _, fAtom) atom = case atom of
  Var _ -> substEmbedR atom
  Lam (Abs b (arr, body)) -> do
    b' <- mapM fAtom b
    buildDepEffLam b'
      (\x -> extendR (b'@>x) (substEmbedR arr))
      (\x -> extendR (b'@>x) (evalBlockE def body))
  Pi _ -> substEmbedR atom
  Con con -> Con <$> traverse fAtom con
  TC  tc  -> TC  <$> traverse fAtom tc
  Eff _   -> substEmbedR atom
  DataCon dataDef params con args -> DataCon dataDef <$>
    traverse fAtom params <*> pure con <*> traverse fAtom args
  TypeCon dataDef params -> TypeCon dataDef <$> traverse fAtom params
  LabeledRow (Ext items rest) -> do
    items' <- traverse fAtom items
    return $ LabeledRow $ Ext items' rest
  Record items -> Record <$> traverse fAtom items
  RecordTy (Ext items rest) -> do
    items' <- traverse fAtom items
    return $ RecordTy $ Ext items' rest
  Variant (Ext types rest) label i value -> do
    types' <- traverse fAtom types
    Variant (Ext types' rest) label i <$> fAtom value
  VariantTy (Ext items rest) -> do
    items' <- traverse fAtom items
    return $ VariantTy $ Ext items' rest
  ACase e alts ty -> ACase <$> fAtom e <*> mapM traverseAAlt alts <*> fAtom ty
  DataConRef dataDef params args -> DataConRef dataDef <$>
    traverse fAtom params <*> traverseNestedArgs args
  BoxedRef b ptr size body -> do
    ptr'  <- fAtom ptr
    size' <- buildScoped $ evalBlockE def size
    -- Is this what we want? We can't recur because we don't want decls
    Abs b' body' <- substEmbedR $ Abs b body
    return $ BoxedRef b' ptr' size' body'
  where
    traverseNestedArgs :: Nest DataConRefBinding -> m (Nest DataConRefBinding)
    traverseNestedArgs Empty = return Empty
    traverseNestedArgs (Nest (DataConRefBinding b ref) rest) = do
      ref' <- fAtom ref
      b' <- substEmbedR b
      v <- freshVarE UnknownBinder b'
      rest' <- extendR (b @> Var v) $ traverseNestedArgs rest
      return $ Nest (DataConRefBinding (Bind v) ref') rest'

    traverseAAlt (Abs bs a) = do
      bs' <- mapM (mapM fAtom) bs
      (Abs bs'' b) <- buildNAbs bs' $ \xs -> extendR (newEnv bs' xs) $ fAtom a
      case b of
        Block Empty (Atom r) -> return $ Abs bs'' r
        _                    -> error "ACase alternative traversal has emitted decls or exprs!"

-- === partial evaluation using definitions in scope ===

reduceScoped :: MonadEmbed m => m Atom -> m (Maybe Atom)
reduceScoped m = do
  block <- buildScoped m
  scope <- getScope
  return $ reduceBlock scope block

reduceBlock :: Scope -> Block -> Maybe Atom
reduceBlock scope (Block decls result) = do
  let localScope = foldMap boundVars decls
  ans <- reduceExpr (scope <> localScope) result
  [] <- return $ toList $ localScope `envIntersect` freeVars ans
  return ans

reduceAtom :: Scope -> Atom -> Atom
reduceAtom scope x = case x of
  Var (Name InferenceName _ _ :> _) -> x
  Var v -> case snd (scope ! v) of
    -- TODO: worry about effects!
    LetBound PlainLet expr -> fromMaybe x $ reduceExpr scope expr
    _ -> x
  _ -> x

reduceExpr :: Scope -> Expr -> Maybe Atom
reduceExpr scope expr = case expr of
  Atom val -> return $ reduceAtom scope val
  App f x -> do
    let f' = reduceAtom scope f
    let x' = reduceAtom scope x
    -- TODO: Worry about variable capture. Should really carry a substitution.
    case f' of
      Lam (Abs b (PureArrow, block)) ->
        reduceBlock scope $ subst (b@>x', scope) block
      TypeCon con xs -> Just $ TypeCon con $ xs ++ [x']
      _ -> Nothing
  _ -> Nothing

indexSetSizeE :: MonadEmbed m => Type -> m Atom
indexSetSizeE (TC con) = case con of
  UnitType                   -> return $ IdxRepVal 1
  IntRange low high -> clampPositive =<< high `isub` low
  IndexRange n low high -> do
    low' <- case low of
      InclusiveLim x -> indexToIntE x
      ExclusiveLim x -> indexToIntE x >>= iadd (IdxRepVal 1)
      Unlimited      -> return $ IdxRepVal 0
    high' <- case high of
      InclusiveLim x -> indexToIntE x >>= iadd (IdxRepVal 1)
      ExclusiveLim x -> indexToIntE x
      Unlimited      -> indexSetSizeE n
    clampPositive =<< high' `isub` low'
  PairType a b -> bindM2 imul (indexSetSizeE a) (indexSetSizeE b)
  _ -> error $ "Not implemented " ++ pprint con
  where
indexSetSizeE (RecordTy (NoExt types)) = do
  sizes <- traverse indexSetSizeE types
  foldM imul (IdxRepVal 1) sizes
indexSetSizeE (VariantTy (NoExt types)) = do
  sizes <- traverse indexSetSizeE types
  foldM iadd (IdxRepVal 0) sizes
indexSetSizeE ty = error $ "Not implemented " ++ pprint ty

clampPositive :: MonadEmbed m => Atom -> m Atom
clampPositive x = do
  isNegative <- x `ilt` (IdxRepVal 0)
  select isNegative (IdxRepVal 0) x

-- XXX: Be careful if you use this function as an interpretation for
--      IndexAsInt instruction, as for Int and IndexRanges it will
--      generate the same instruction again, potentially leading to an
--      infinite loop.
indexToIntE :: MonadEmbed m => Atom -> m Atom
indexToIntE idx = case getType idx of
  UnitTy  -> return $ IdxRepVal 0
  PairTy _ rType -> do
    (lVal, rVal) <- fromPair idx
    lIdx  <- indexToIntE lVal
    rIdx  <- indexToIntE rVal
    rSize <- indexSetSizeE rType
    imul rSize lIdx >>= iadd rIdx
  TC (IntRange _ _)     -> indexAsInt idx
  TC (IndexRange _ _ _) -> indexAsInt idx
  RecordTy (NoExt types) -> do
    sizes <- traverse indexSetSizeE types
    (strides, _) <- scanM (\sz prev -> (prev,) <$> imul sz prev) sizes (IdxRepVal 1)
    -- Unpack and sum the strided contributions
    subindices <- getUnpacked idx
    subints <- traverse indexToIntE subindices
    scaled <- mapM (uncurry imul) $ zip (toList strides) subints
    foldM iadd (IdxRepVal 0) scaled
  VariantTy (NoExt types) -> do
    sizes <- traverse indexSetSizeE types
    (offsets, _) <- scanM (\sz prev -> (prev,) <$> iadd sz prev) sizes (IdxRepVal 0)
    -- Build and apply a case expression
    alts <- flip mapM (zip (toList offsets) (toList types)) $
      \(offset, subty) -> buildNAbs (toNest [Ignore subty]) $ \[subix] -> do
        i <- indexToIntE subix
        iadd offset i
    emit $ Case idx alts IdxRepTy
  ty -> error $ "Unexpected type " ++ pprint ty

intToIndexE :: MonadEmbed m => Type -> Atom -> m Atom
intToIndexE (TC con) i = case con of
  IntRange        low high   -> return $ Con $ IntRangeVal        low high i
  IndexRange from low high   -> return $ Con $ IndexRangeVal from low high i
  UnitType                   -> return $ UnitVal
  PairType a b -> do
    bSize <- indexSetSizeE b
    iA <- intToIndexE a =<< idiv i bSize
    iB <- intToIndexE b =<< irem i bSize
    return $ PairVal iA iB
  _ -> error $ "Unexpected type " ++ pprint con
intToIndexE (RecordTy (NoExt types)) i = do
  sizes <- traverse indexSetSizeE types
  (strides, _) <- scanM
    (\sz prev -> do {v <- imul sz prev; return ((prev, v), v)}) sizes (IdxRepVal 1)
  offsets <- flip mapM (zip (toList types) (toList strides)) $
    \(ty, (s1, s2)) -> do
      x <- irem i s2
      y <- idiv x s1
      intToIndexE ty y
  return $ Record (restructure offsets types)
intToIndexE (VariantTy (NoExt types)) i = do
  sizes <- traverse indexSetSizeE types
  (offsets, _) <- scanM (\sz prev -> (prev,) <$> iadd sz prev) sizes (IdxRepVal 0)
  let
    reflect = reflectLabels types
    -- Find the right index by looping through the possible offsets
    go prev ((label, repeatNum), ty, offset) = do
      shifted <- isub i offset
      -- TODO: This might run intToIndex on negative indices. Fix this!
      index   <- intToIndexE ty shifted
      beforeThis <- ilt i offset
      select beforeThis prev $ Variant (NoExt types) label repeatNum index
    ((l0, 0), ty0, _):zs = zip3 (toList reflect) (toList types) (toList offsets)
  start <- Variant (NoExt types) l0 0 <$> intToIndexE ty0 i
  foldM go start zs
intToIndexE ty _ = error $ "Unexpected type " ++ pprint ty



anyValue :: Type -> Atom
anyValue (BaseTy (Scalar Int64Type  )) = Con $ Lit $ Int64Lit    0
anyValue (BaseTy (Scalar Int32Type  )) = Con $ Lit $ Int32Lit    0
anyValue (BaseTy (Scalar Int8Type   )) = Con $ Lit $ Int8Lit     0
anyValue (BaseTy (Scalar Float64Type)) = Con $ Lit $ Float64Lit  0
anyValue (BaseTy (Scalar Float32Type)) = Con $ Lit $ Float32Lit  0
anyValue t = error $ "Expected a scalar type in anyValue, got: " ++ pprint t<|MERGE_RESOLUTION|>--- conflicted
+++ resolved
@@ -16,21 +16,12 @@
               runSubstEmbed, runEmbed, getScope, reduceBlock,
               app, add, mul, sub, neg, div', iadd, imul, isub, idiv, fpow, flog, fLitLike,
               reduceScoped, select, substEmbed, substEmbedR, emitUnpack, getUnpacked,
-<<<<<<< HEAD
-              fromPair, getFst, getSnd, naryApp, appReduce, buildAbs,
+              fromPair, getFst, getSnd, naryApp, appReduce, buildAbs, buildForAux,
               emitBlock, unzipTab, buildFor, isSingletonType, emitDecl, withNameHint,
               singletonTypeVal, scopedDecls, embedScoped, extendScope, checkEmbed,
-              embedExtend, reduceAtom, unpackConsList, emitRunWriter,
+              embedExtend, reduceAtom, unpackConsList, emitRunWriter, emitRunState,
               emitRunReader, tabGet, SubstEmbedT, SubstEmbed, runSubstEmbedT,
               traverseAtom, ptrOffset, ptrLoad, evalBlockE, substTraversalDef,
-=======
-              fromPair, getFst, getSnd, naryApp, appReduce,
-              emitBlock, unzipTab, buildFor, buildForAux, isSingletonType, emitDecl,
-              singletonTypeVal, scopedDecls, embedScoped, extendScope, checkEmbed,
-              embedExtend, reduceAtom, withNameHint,
-              unpackConsList, emitRunWriter, emitRunReader, emitRunState, tabGet,
-              buildNestedLam, SubstEmbedT, SubstEmbed, runSubstEmbedT,
->>>>>>> 411c0e2d
               TraversalDef, traverseDecls, traverseDecl, traverseBlock, traverseExpr,
               clampPositive, buildNAbs, buildNAbsAux, emitRunState, buildNestedLam, zeroAt,
               indexSetSizeE, indexToIntE, intToIndexE, anyValue, freshVarE) where
